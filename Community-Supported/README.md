# Community Supported Samples
[![Community Supported](https://img.shields.io/badge/Support%20Level-Community%20Supported-457387.svg)](https://www.tableau.com/support-levels-it-and-developer-tools)

The community samples focus on individual use cases and are Python-only. They have been written by members of the Tableau development team but recieve the level of 'Community Supported' as they may not be maintained in newer releases. Each of the samples has been manually tested and reviewed before publishing and will still be open to pull requests and issues.

</br>

## What samples are available?
- [__adjust-vertex-order__](https://github.com/tableau/hyper-api-samples/tree/main/Community-Supported/adjust-vertex-order)
  - Demonstrates how to adjust the vertex order of all polygons in a `.hyper` file by copying all of the tables and data and calling transformative SQL function on all columns of type `GEOGRAPHY`.
- [__convert_hyper_file__](https://github.com/tableau/hyper-api-samples/tree/main/Community-Supported/convert-hyper-file)
  - Demonstrates how to convert an existing `.hyper` file to a newer or older Hyper file format by copying all of the tables and data into a new file.
- [__defragment_data_of_existing_hyper_file__](https://github.com/tableau/hyper-api-samples/tree/main/Community-Supported/defragment-hyper-file)
  - Demonstrates how to optimize the file storage of an existing `.hyper` file by copying all of the tables and data into a new file to reduce file fragmentation.
- [__hyper-jupyter-kernel__](https://github.com/tableau/hyper-api-samples/tree/main/Community-Supported/hyper-jupyter-kernel)
  - A simple command-line-interface allowing you to inspect your Hyper files and quickly try SQL queries. Primarily helpful for debugging and ad-hoc analysis of Hyper files.
- [__hyper-to-csv__](https://github.com/tableau/hyper-api-samples/tree/main/Community-Supported/hyper-to-csv)
  - Shows a simple conversion of a `.hyper` database to a CSV file.
- [__list-hyper-contents__](https://github.com/tableau/hyper-api-samples/tree/main/Community-Supported/list-hyper-contents)
  - Lists all schemas/tables/columns contained within a `.hyper` file.
- [__parquet-to-hyper__](https://github.com/tableau/hyper-api-samples/tree/main/Community-Supported/parquet-to-hyper)
  - Demonstrates how to create a `.hyper` file from an Apache Parquet file.
- [__publish-hyper__](https://github.com/tableau/hyper-api-samples/tree/main/Community-Supported/publish-hyper)
  - Simple example of publishing single-table `.hyper` file.
- [__publish-multi-table-hyper__](https://github.com/tableau/hyper-api-samples/tree/main/Community-Supported/publish-multi-table-hyper)
  - Demonstrates the full end-to-end workflow of how to create a multi-table `.hyper` file, place the extract into a `.tdsx`, and publish to Tableau Online or Server.
- [__s3-to-hyper__](https://github.com/tableau/hyper-api-samples/tree/main/Community-Supported/s3-to-hyper)
<<<<<<< HEAD
  - Demonstrates how to create a `.hyper` file from a wildcard union on text files held in an AWS S3 bucket. The extract is then placed in a `.tdsx` file and published to Tableau Online or Server.
- [__clouddb-extractor__](https://github.com/tableau/hyper-api-samples/tree/main/Community-Supported/clouddb-extractor)
    - Cloud Database Extractor Utility - This sample shows how to extract data from a cloud database to a published `.hyper` extract and append/update/delete rows to keep up it to date.
=======
  - Demonstrates how to create a `.hyper` file from a wildcard union on text files held in an AWS S3 bucket. The extract is then placed in a `.tdsx` file and published to Tableau Online or Server. 

>>>>>>> 03ef8acf

</br>
</br>

## How do I get help or give feedback?
If you have questions, want to submit ideas, or give feedback on the code, please do so by submitting an [issue on this project](https://github.com/tableau/hyper-api-samples/issues). Our team regularly monitors these issues.

## Contributions
Code contributions and improvements by the community are welcomed and accepted on a case-by-case basis. See the LICENSE file for current open-source licensing and use information.

Before we can accept pull requests from contributors, we require a signed [Contributor License Agreement (CLA)](https://tableau.github.io/contributing.html).<|MERGE_RESOLUTION|>--- conflicted
+++ resolved
@@ -10,6 +10,8 @@
   - Demonstrates how to adjust the vertex order of all polygons in a `.hyper` file by copying all of the tables and data and calling transformative SQL function on all columns of type `GEOGRAPHY`.
 - [__convert_hyper_file__](https://github.com/tableau/hyper-api-samples/tree/main/Community-Supported/convert-hyper-file)
   - Demonstrates how to convert an existing `.hyper` file to a newer or older Hyper file format by copying all of the tables and data into a new file.
+- [__clouddb-extractor__](https://github.com/tableau/hyper-api-samples/tree/main/Community-Supported/clouddb-extractor)
+  - Cloud Database Extractor Utility - This sample shows how to extract data from a cloud database to a published `.hyper` extract and append/update/delete rows to keep up it to date.
 - [__defragment_data_of_existing_hyper_file__](https://github.com/tableau/hyper-api-samples/tree/main/Community-Supported/defragment-hyper-file)
   - Demonstrates how to optimize the file storage of an existing `.hyper` file by copying all of the tables and data into a new file to reduce file fragmentation.
 - [__hyper-jupyter-kernel__](https://github.com/tableau/hyper-api-samples/tree/main/Community-Supported/hyper-jupyter-kernel)
@@ -25,14 +27,7 @@
 - [__publish-multi-table-hyper__](https://github.com/tableau/hyper-api-samples/tree/main/Community-Supported/publish-multi-table-hyper)
   - Demonstrates the full end-to-end workflow of how to create a multi-table `.hyper` file, place the extract into a `.tdsx`, and publish to Tableau Online or Server.
 - [__s3-to-hyper__](https://github.com/tableau/hyper-api-samples/tree/main/Community-Supported/s3-to-hyper)
-<<<<<<< HEAD
   - Demonstrates how to create a `.hyper` file from a wildcard union on text files held in an AWS S3 bucket. The extract is then placed in a `.tdsx` file and published to Tableau Online or Server.
-- [__clouddb-extractor__](https://github.com/tableau/hyper-api-samples/tree/main/Community-Supported/clouddb-extractor)
-    - Cloud Database Extractor Utility - This sample shows how to extract data from a cloud database to a published `.hyper` extract and append/update/delete rows to keep up it to date.
-=======
-  - Demonstrates how to create a `.hyper` file from a wildcard union on text files held in an AWS S3 bucket. The extract is then placed in a `.tdsx` file and published to Tableau Online or Server. 
-
->>>>>>> 03ef8acf
 
 </br>
 </br>
